--- conflicted
+++ resolved
@@ -15,11 +15,7 @@
 class consume_moa():
     def __init__(self,files,savepath,time_tolerence=60,dark_tolerence=1,
 				 local_astrom=True,verbose=True,rescale=True,update_cals=True,
-<<<<<<< HEAD
                  cores=1, overwrite=False,plot=False,center=None,limit_source = None):
-=======
-                 cores=1, overwrite=False,plot=False):
->>>>>>> 4fb4f066
         
         self.savepath = savepath
         self.files = list(files)
@@ -34,10 +30,7 @@
         self.local_astrom = local_astrom
         self.rescale = rescale
         self.plot = plot
-<<<<<<< HEAD
         self.center = center
-=======
->>>>>>> 4fb4f066
         
         self.cores = cores
 
@@ -72,16 +65,9 @@
         try:
             p = pouakai(file,time_tolerence=self.time_tolerence,
                             dark_tolerence=self.dark_tolerence, savepath = self.savepath,
-<<<<<<< HEAD
                             local_astrom=self.local_astrom,rescale=self.rescale,verbose=self.verbose,plot=self.plot,center=self.center,limit_source=self.limit_source)
             return p.log
-=======
-                            local_astrom=self.local_astrom,rescale=self.rescale,verbose=self.verbose,plot=self.plot)
-            log = deepcopy(p.log)
-            del p 
-            gc.collect()
-            return log
->>>>>>> 4fb4f066
+
         except Exception as e:
             self._log_error(e)
             print('!!! Failed: ',file)
