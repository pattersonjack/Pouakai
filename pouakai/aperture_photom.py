--- conflicted
+++ resolved
@@ -145,10 +145,6 @@
 			 obstime=Time(2016,format='jyear'))
 
 		c2 = c.apply_space_motion(new_obstime=Time(self.header['JD'],format='jd'))
-<<<<<<< HEAD
-
-=======
->>>>>>> 4fb4f066
 		tab['ra'] = c2.ra.deg
 		tab['dec'] = c2.dec.deg
 		#print(tab)
@@ -158,7 +154,7 @@
 
 		ind = (x > 15) & (x < self.data.shape[1]-15) & (y > 15) & (y < self.data.shape[0]-15)
 		tab = tab.iloc[ind]
-<<<<<<< HEAD
+
 		shapey = 100
 		if tab.shape[0] > shapey:
 
@@ -178,11 +174,7 @@
 				first_entries = tab.head(shapey)				
 				self.cat = first_entries
 				sources = first_entries[['x','y']]
-=======
-		
-		self.cat = tab
-		sources = tab[['x','y']]
->>>>>>> 4fb4f066
+
 		sources.rename(columns={'x': 'xcentroid', 'y': 'ycentroid'}, inplace=True)
 		self.sources = sources
 		self.source_x = self.sources['xcentroid'].values
